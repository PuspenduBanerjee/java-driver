/*
 *      Copyright (C) 2012-2015 DataStax Inc.
 *
 *   Licensed under the Apache License, Version 2.0 (the "License");
 *   you may not use this file except in compliance with the License.
 *   You may obtain a copy of the License at
 *
 *      http://www.apache.org/licenses/LICENSE-2.0
 *
 *   Unless required by applicable law or agreed to in writing, software
 *   distributed under the License is distributed on an "AS IS" BASIS,
 *   WITHOUT WARRANTIES OR CONDITIONS OF ANY KIND, either express or implied.
 *   See the License for the specific language governing permissions and
 *   limitations under the License.
 */
package com.datastax.driver.core;

import com.datastax.driver.core.utils.SocketChannelMonitor;
import com.google.common.collect.Lists;
import org.testng.annotations.Test;

<<<<<<< HEAD
=======
import java.net.InetSocketAddress;
import java.util.Collections;
import java.util.List;
import java.util.concurrent.TimeUnit;

>>>>>>> 74285f81
import static org.testng.Assert.assertEquals;

public class SessionLeakTest {

    @Test(groups = "short")
    public void connectionLeakTest() throws Exception {
<<<<<<< HEAD
        CCMBridge ccm = null;
        Cluster cluster = null;

        try {
            ccm = CCMBridge.create("test", 1);

            // create a new cluster object and ensure 0 sessions and connections
            cluster = Cluster.builder().addContactPoints(CCMBridge.IP_PREFIX + '1').build();


            assertEquals(cluster.manager.sessions.size(), 0);
            assertEquals((int)cluster.getMetrics().getOpenConnections().getValue(), 0);

            // ensure sessions.size() returns with 1 control connection + core pool size.
            Session session = cluster.connect();

            // Special check for protocol version 3, number of connections should be 1.
            int corePoolSize = TestUtils.numberOfLocalCoreConnections(cluster);

            assertEquals(cluster.manager.sessions.size(), 1);
            assertEquals((int)cluster.getMetrics().getOpenConnections().getValue(), 1 + corePoolSize);

            // ensure sessions.size() returns to 0 with only 1 active connection (the control connection)
            session.close();
            assertEquals(cluster.manager.sessions.size(), 0);
            assertEquals((int)cluster.getMetrics().getOpenConnections().getValue(), 1);

            Session thisSession;

            // ensure bootstrapping a node does not create additional connections

            ccm.bootstrapNode(2);
            assertEquals(cluster.manager.sessions.size(), 0);
            assertEquals((int)cluster.getMetrics().getOpenConnections().getValue(), 1);
=======
        // Checking for JAVA-342
        CCMBridge ccmBridge;
        ccmBridge = CCMBridge.create("test", 1);
        Cluster cluster = null;
        SocketChannelMonitor channelMonitor = new SocketChannelMonitor();
        channelMonitor.reportAtFixedInterval(1, TimeUnit.SECONDS);

        List<InetSocketAddress> nodes = Lists.newArrayList(
                new InetSocketAddress(CCMBridge.IP_PREFIX + '1', 9042),
                new InetSocketAddress(CCMBridge.IP_PREFIX + '2', 9042));
        try {
            // create a new cluster object and ensure 0 sessions and connections
            cluster = Cluster.builder()
                    .addContactPointsWithPorts(Collections.singletonList(
                            new InetSocketAddress(CCMBridge.IP_PREFIX + '1', 9042)))
                    .withNettyOptions(channelMonitor.nettyOptions()).build();
            cluster.init();

            int corePoolSize = cluster.getConfiguration()
                    .getPoolingOptions()
                    .getCoreConnectionsPerHost(HostDistance.LOCAL);

            assertEquals(cluster.manager.sessions.size(), 0);
            // Should be 1 control connection after initialization.
            assertEquals((int) cluster.getMetrics().getOpenConnections().getValue(), 1);
            assertEquals(channelMonitor.openChannels(nodes).size(), 1);

            // ensure sessions.size() returns with 1 control connection + core pool size.
            Session session = cluster.connect();
            assertEquals(cluster.manager.sessions.size(), 1);
            assertEquals((int) cluster.getMetrics().getOpenConnections().getValue(), 1 + corePoolSize);
            assertEquals(channelMonitor.openChannels(nodes).size(), 1 + corePoolSize);

            // ensure sessions.size() returns to 0 with only 1 active connection (the control connection)
            session.close();
            assertEquals(cluster.manager.sessions.size(), 0);
            assertEquals((int) cluster.getMetrics().getOpenConnections().getValue(), 1);
            assertEquals(channelMonitor.openChannels(nodes).size(), 1);

            // ensure bootstrapping a node does not create additional connections
            ccmBridge.bootstrapNode(2);
            assertEquals(cluster.manager.sessions.size(), 0);
            assertEquals((int) cluster.getMetrics().getOpenConnections().getValue(), 1);
            assertEquals(channelMonitor.openChannels(nodes).size(), 1);
>>>>>>> 74285f81

            // ensure a new session gets registered and core connections are established
            // there should be corePoolSize more connections to accommodate for the new host.
            Session thisSession = cluster.connect();
            assertEquals(cluster.manager.sessions.size(), 1);

<<<<<<< HEAD
            assertEquals((int)cluster.getMetrics().getOpenConnections().getValue(), 1 + (corePoolSize * 2));
=======
            assertEquals((int) cluster.getMetrics().getOpenConnections().getValue(), 1 + (corePoolSize * 2));
            assertEquals(channelMonitor.openChannels(nodes).size(), 1 + (corePoolSize * 2));
>>>>>>> 74285f81

            // ensure bootstrapping a node does not create additional connections that won't get cleaned up
            thisSession.close();

            assertEquals(cluster.manager.sessions.size(), 0);
<<<<<<< HEAD

            assertEquals((int)cluster.getMetrics().getOpenConnections().getValue(), 1);

        } finally {
            if (cluster != null)
                cluster.close();
            if (ccm != null)
                ccm.remove();
=======
            assertEquals((int) cluster.getMetrics().getOpenConnections().getValue(), 1);
            assertEquals(channelMonitor.openChannels(nodes).size(), 1);
        } finally {
            if(cluster != null){
                cluster.close();
            }
            if (ccmBridge != null) {
                ccmBridge.remove();
            }
            // Ensure no channels remain open.
            channelMonitor.stop();
            channelMonitor.report();
            assertEquals(channelMonitor.openChannels(nodes).size(), 0);
>>>>>>> 74285f81
        }
    }
}<|MERGE_RESOLUTION|>--- conflicted
+++ resolved
@@ -15,134 +15,78 @@
  */
 package com.datastax.driver.core;
 
-import com.datastax.driver.core.utils.SocketChannelMonitor;
-import com.google.common.collect.Lists;
-import org.testng.annotations.Test;
-
-<<<<<<< HEAD
-=======
 import java.net.InetSocketAddress;
 import java.util.Collections;
 import java.util.List;
 import java.util.concurrent.TimeUnit;
 
->>>>>>> 74285f81
-import static org.testng.Assert.assertEquals;
+import static java.util.concurrent.TimeUnit.MINUTES;
+
+import com.google.common.collect.Lists;
+import org.testng.annotations.Test;
+
+import com.datastax.driver.core.utils.SocketChannelMonitor;
+
+import static com.datastax.driver.core.Assertions.assertThat;
+
 
 public class SessionLeakTest {
 
+    Cluster cluster;
+    List<InetSocketAddress> nodes = Lists.newArrayList(
+            new InetSocketAddress(CCMBridge.IP_PREFIX + '1', 9042),
+            new InetSocketAddress(CCMBridge.IP_PREFIX + '2', 9042));
+    SocketChannelMonitor channelMonitor;
+
     @Test(groups = "short")
     public void connectionLeakTest() throws Exception {
-<<<<<<< HEAD
-        CCMBridge ccm = null;
-        Cluster cluster = null;
-
-        try {
-            ccm = CCMBridge.create("test", 1);
-
-            // create a new cluster object and ensure 0 sessions and connections
-            cluster = Cluster.builder().addContactPoints(CCMBridge.IP_PREFIX + '1').build();
-
-
-            assertEquals(cluster.manager.sessions.size(), 0);
-            assertEquals((int)cluster.getMetrics().getOpenConnections().getValue(), 0);
-
-            // ensure sessions.size() returns with 1 control connection + core pool size.
-            Session session = cluster.connect();
-
-            // Special check for protocol version 3, number of connections should be 1.
-            int corePoolSize = TestUtils.numberOfLocalCoreConnections(cluster);
-
-            assertEquals(cluster.manager.sessions.size(), 1);
-            assertEquals((int)cluster.getMetrics().getOpenConnections().getValue(), 1 + corePoolSize);
-
-            // ensure sessions.size() returns to 0 with only 1 active connection (the control connection)
-            session.close();
-            assertEquals(cluster.manager.sessions.size(), 0);
-            assertEquals((int)cluster.getMetrics().getOpenConnections().getValue(), 1);
-
-            Session thisSession;
-
-            // ensure bootstrapping a node does not create additional connections
-
-            ccm.bootstrapNode(2);
-            assertEquals(cluster.manager.sessions.size(), 0);
-            assertEquals((int)cluster.getMetrics().getOpenConnections().getValue(), 1);
-=======
         // Checking for JAVA-342
         CCMBridge ccmBridge;
         ccmBridge = CCMBridge.create("test", 1);
-        Cluster cluster = null;
-        SocketChannelMonitor channelMonitor = new SocketChannelMonitor();
+        channelMonitor = new SocketChannelMonitor();
         channelMonitor.reportAtFixedInterval(1, TimeUnit.SECONDS);
-
-        List<InetSocketAddress> nodes = Lists.newArrayList(
-                new InetSocketAddress(CCMBridge.IP_PREFIX + '1', 9042),
-                new InetSocketAddress(CCMBridge.IP_PREFIX + '2', 9042));
         try {
-            // create a new cluster object and ensure 0 sessions and connections
             cluster = Cluster.builder()
                     .addContactPointsWithPorts(Collections.singletonList(
                             new InetSocketAddress(CCMBridge.IP_PREFIX + '1', 9042)))
                     .withNettyOptions(channelMonitor.nettyOptions()).build();
+
             cluster.init();
 
-            int corePoolSize = cluster.getConfiguration()
-                    .getPoolingOptions()
-                    .getCoreConnectionsPerHost(HostDistance.LOCAL);
-
-            assertEquals(cluster.manager.sessions.size(), 0);
+            assertThat(cluster.manager.sessions.size()).isEqualTo(0);
             // Should be 1 control connection after initialization.
-            assertEquals((int) cluster.getMetrics().getOpenConnections().getValue(), 1);
-            assertEquals(channelMonitor.openChannels(nodes).size(), 1);
+            assertOpenConnections(1);
 
             // ensure sessions.size() returns with 1 control connection + core pool size.
+            int corePoolSize = TestUtils.numberOfLocalCoreConnections(cluster);
             Session session = cluster.connect();
-            assertEquals(cluster.manager.sessions.size(), 1);
-            assertEquals((int) cluster.getMetrics().getOpenConnections().getValue(), 1 + corePoolSize);
-            assertEquals(channelMonitor.openChannels(nodes).size(), 1 + corePoolSize);
+
+            assertThat(cluster.manager.sessions.size()).isEqualTo(1);
+            assertOpenConnections(1 + corePoolSize);
 
             // ensure sessions.size() returns to 0 with only 1 active connection (the control connection)
             session.close();
-            assertEquals(cluster.manager.sessions.size(), 0);
-            assertEquals((int) cluster.getMetrics().getOpenConnections().getValue(), 1);
-            assertEquals(channelMonitor.openChannels(nodes).size(), 1);
+            assertThat(cluster.manager.sessions.size()).isEqualTo(0);
+            assertOpenConnections(1);
 
             // ensure bootstrapping a node does not create additional connections
             ccmBridge.bootstrapNode(2);
-            assertEquals(cluster.manager.sessions.size(), 0);
-            assertEquals((int) cluster.getMetrics().getOpenConnections().getValue(), 1);
-            assertEquals(channelMonitor.openChannels(nodes).size(), 1);
->>>>>>> 74285f81
+            assertThat(cluster).host(2).comesUpWithin(2, MINUTES);
+
+            assertThat(cluster.manager.sessions.size()).isEqualTo(0);
+            assertOpenConnections(1);
 
             // ensure a new session gets registered and core connections are established
             // there should be corePoolSize more connections to accommodate for the new host.
             Session thisSession = cluster.connect();
-            assertEquals(cluster.manager.sessions.size(), 1);
-
-<<<<<<< HEAD
-            assertEquals((int)cluster.getMetrics().getOpenConnections().getValue(), 1 + (corePoolSize * 2));
-=======
-            assertEquals((int) cluster.getMetrics().getOpenConnections().getValue(), 1 + (corePoolSize * 2));
-            assertEquals(channelMonitor.openChannels(nodes).size(), 1 + (corePoolSize * 2));
->>>>>>> 74285f81
+            assertThat(cluster.manager.sessions.size()).isEqualTo(1);
+            assertOpenConnections(1 + (corePoolSize * 2));
 
             // ensure bootstrapping a node does not create additional connections that won't get cleaned up
             thisSession.close();
 
-            assertEquals(cluster.manager.sessions.size(), 0);
-<<<<<<< HEAD
-
-            assertEquals((int)cluster.getMetrics().getOpenConnections().getValue(), 1);
-
-        } finally {
-            if (cluster != null)
-                cluster.close();
-            if (ccm != null)
-                ccm.remove();
-=======
-            assertEquals((int) cluster.getMetrics().getOpenConnections().getValue(), 1);
-            assertEquals(channelMonitor.openChannels(nodes).size(), 1);
+            assertThat(cluster.manager.sessions.size()).isEqualTo(0);
+            assertOpenConnections(1);
         } finally {
             if(cluster != null){
                 cluster.close();
@@ -153,8 +97,12 @@
             // Ensure no channels remain open.
             channelMonitor.stop();
             channelMonitor.report();
-            assertEquals(channelMonitor.openChannels(nodes).size(), 0);
->>>>>>> 74285f81
+            assertThat(channelMonitor.openChannels(nodes).size()).isEqualTo(0);
         }
     }
+
+    private void assertOpenConnections(int expected) {
+        assertThat((cluster.getMetrics().getOpenConnections().getValue())).isEqualTo(expected);
+        assertThat(channelMonitor.openChannels(nodes).size()).isEqualTo(expected);
+    }
 }