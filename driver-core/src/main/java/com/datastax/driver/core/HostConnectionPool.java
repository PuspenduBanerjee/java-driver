/*
 *      Copyright (C) 2012 DataStax Inc.
 *
 *   Licensed under the Apache License, Version 2.0 (the "License");
 *   you may not use this file except in compliance with the License.
 *   You may obtain a copy of the License at
 *
 *      http://www.apache.org/licenses/LICENSE-2.0
 *
 *   Unless required by applicable law or agreed to in writing, software
 *   distributed under the License is distributed on an "AS IS" BASIS,
 *   WITHOUT WARRANTIES OR CONDITIONS OF ANY KIND, either express or implied.
 *   See the License for the specific language governing permissions and
 *   limitations under the License.
 */
package com.datastax.driver.core;

import java.util.*;
import java.util.concurrent.*;
import java.util.concurrent.atomic.AtomicInteger;
import java.util.concurrent.atomic.AtomicReference;
import java.util.concurrent.locks.*;

import org.slf4j.Logger;
import org.slf4j.LoggerFactory;

import com.google.common.util.concurrent.MoreExecutors;

import com.datastax.driver.core.exceptions.AuthenticationException;

class HostConnectionPool {

    private static final Logger logger = LoggerFactory.getLogger(HostConnectionPool.class);

    private static final int MAX_SIMULTANEOUS_CREATION = 1;

    // When a request timeout, we may never release its stream ID. So over time, a given connection
    // may get less an less available streams. When the number of available ones go below the
    // following threshold, we just replace the connection by a new one.
    private static final int MIN_AVAILABLE_STREAMS = 96;

    public final Host host;
    public volatile HostDistance hostDistance;
    private final SessionManager manager;

    private final List<Connection> connections;
    private final AtomicInteger open;
    private final Set<Connection> trash = new CopyOnWriteArraySet<Connection>();

    private volatile int waiter = 0;
    private final Lock waitLock = new ReentrantLock(true);
    private final Condition hasAvailableConnection = waitLock.newCondition();

    private final Runnable newConnectionTask;

    private final AtomicInteger scheduledForCreation = new AtomicInteger();

<<<<<<< HEAD
    private final AtomicReference<ShutdownFuture> shutdownFuture = new AtomicReference<ShutdownFuture>();

    public HostConnectionPool(Host host, HostDistance hostDistance, Session.Manager manager) throws ConnectionException {
=======
    public HostConnectionPool(Host host, HostDistance hostDistance, SessionManager manager) throws ConnectionException {
>>>>>>> 818b090e
        assert hostDistance != HostDistance.IGNORED;
        this.host = host;
        this.hostDistance = hostDistance;
        this.manager = manager;

        this.newConnectionTask = new Runnable() {
            @Override
            public void run() {
                addConnectionIfUnderMaximum();
                scheduledForCreation.decrementAndGet();
            }
        };

        // Create initial core connections
        List<Connection> l = new ArrayList<Connection>(options().getCoreConnectionsPerHost(hostDistance));
        try {
            for (int i = 0; i < options().getCoreConnectionsPerHost(hostDistance); i++)
                l.add(manager.connectionFactory().open(host));
        } catch (InterruptedException e) {
            Thread.currentThread().interrupt();
            // If asked to interrupt, we can skip opening core connections, the pool will still work.
            // But we ignore otherwise cause I'm not sure we can do much better currently.
        }
        this.connections = new CopyOnWriteArrayList<Connection>(l);
        this.open = new AtomicInteger(connections.size());

        logger.trace("Created connection pool to host {}", host);
    }

    private PoolingOptions options() {
        return manager.configuration().getPoolingOptions();
    }

    public Connection borrowConnection(long timeout, TimeUnit unit) throws ConnectionException, TimeoutException {
        if (isShutdown())
            // Note: throwing a ConnectionException is probably fine in practice as it will trigger the creation of a new host.
            // That being said, maybe having a specific exception could be cleaner.
            throw new ConnectionException(host.getAddress(), "Pool is shutdown");

        if (connections.isEmpty()) {
            for (int i = 0; i < options().getCoreConnectionsPerHost(hostDistance); i++) {
                // We don't respect MAX_SIMULTANEOUS_CREATION here because it's  only to
                // protect against creating connection in excess of core too quickly
                scheduledForCreation.incrementAndGet();
                manager.blockingExecutor().submit(newConnectionTask);
            }
            Connection c = waitForConnection(timeout, unit);
            c.setKeyspace(manager.poolsState.keyspace);
            return c;
        }

        int minInFlight = Integer.MAX_VALUE;
        Connection leastBusy = null;
        for (Connection connection : connections) {
            int inFlight = connection.inFlight.get();
            if (inFlight < minInFlight) {
                minInFlight = inFlight;
                leastBusy = connection;
            }
        }

        if (minInFlight >= options().getMaxSimultaneousRequestsPerConnectionThreshold(hostDistance) && connections.size() < options().getMaxConnectionsPerHost(hostDistance))
            maybeSpawnNewConnection();

        while (true) {
            int inFlight = leastBusy.inFlight.get();

            if (inFlight >= leastBusy.maxAvailableStreams()) {
                leastBusy = waitForConnection(timeout, unit);
                break;
            }

            if (leastBusy.inFlight.compareAndSet(inFlight, inFlight + 1))
                break;
        }
        leastBusy.setKeyspace(manager.poolsState.keyspace);
        return leastBusy;
    }

    private void awaitAvailableConnection(long timeout, TimeUnit unit) throws InterruptedException {
        waitLock.lock();
        waiter++;
        try {
            hasAvailableConnection.await(timeout, unit);
        } finally {
            waiter--;
            waitLock.unlock();
        }
    }

    private void signalAvailableConnection() {
        // Quick check if it's worth signaling to avoid locking
        if (waiter == 0)
            return;

        waitLock.lock();
        try {
            hasAvailableConnection.signal();
        } finally {
            waitLock.unlock();
        }
    }

    private void signalAllAvailableConnection() {
        // Quick check if it's worth signaling to avoid locking
        if (waiter == 0)
            return;

        waitLock.lock();
        try {
            hasAvailableConnection.signalAll();
        } finally {
            waitLock.unlock();
        }
    }

    private Connection waitForConnection(long timeout, TimeUnit unit) throws ConnectionException, TimeoutException {
        long start = System.nanoTime();
        long remaining = timeout;
        do {
            try {
                awaitAvailableConnection(remaining, unit);
            } catch (InterruptedException e) {
                Thread.currentThread().interrupt();
                // If we're interrupted fine, check if there is a connection available but stop waiting otherwise
                timeout = 0; // this will make us stop the loop if we don't get a connection right away
            }

            if (isShutdown())
                throw new ConnectionException(host.getAddress(), "Pool is shutdown");

            int minInFlight = Integer.MAX_VALUE;
            Connection leastBusy = null;
            for (Connection connection : connections) {
                int inFlight = connection.inFlight.get();
                if (inFlight < minInFlight) {
                    minInFlight = inFlight;
                    leastBusy = connection;
                }
            }

            while (true) {
                int inFlight = leastBusy.inFlight.get();

                if (inFlight >= leastBusy.maxAvailableStreams())
                    break;

                if (leastBusy.inFlight.compareAndSet(inFlight, inFlight + 1))
                    return leastBusy;
            }

            remaining = timeout - Cluster.timeSince(start, unit);
        } while (remaining > 0);

        throw new TimeoutException();
    }

    public void returnConnection(Connection connection) {
        int inFlight = connection.inFlight.decrementAndGet();

        if (connection.isDefunct()) {
            if (manager.cluster.manager.signalConnectionFailure(host, connection.lastException(), false))
                shutdown();
            else
                replace(connection);
        } else {

            if (trash.contains(connection) && inFlight == 0) {
                if (trash.remove(connection))
                    close(connection);
                return;
            }

            if (connections.size() > options().getCoreConnectionsPerHost(hostDistance) && inFlight <= options().getMinSimultaneousRequestsPerConnectionThreshold(hostDistance)) {
                trashConnection(connection);
            } else if (connection.maxAvailableStreams() < MIN_AVAILABLE_STREAMS) {
                replaceConnection(connection);
            } else {
                signalAvailableConnection();
            }
        }
    }

    // Trash the connection and create a new one, but we don't call trashConnection
    // directly because we want to make sure the connection is always trashed.
    private void replaceConnection(Connection connection) {
        open.decrementAndGet();
        maybeSpawnNewConnection();
        doTrashConnection(connection);
    }

    private boolean trashConnection(Connection connection) {
        // First, make sure we don't go below core connections
        for(;;) {
            int opened = open.get();
            if (opened <= options().getCoreConnectionsPerHost(hostDistance))
                return false;

            if (open.compareAndSet(opened, opened - 1))
                break;
        }

        doTrashConnection(connection);
        return true;
    }

    private void doTrashConnection(Connection connection) {
        trash.add(connection);
        connections.remove(connection);

        if (connection.inFlight.get() == 0 && trash.remove(connection))
            close(connection);
    }

    private boolean addConnectionIfUnderMaximum() {

        // First, make sure we don't cross the allowed limit of open connections
        for(;;) {
            int opened = open.get();
            if (opened >= options().getMaxConnectionsPerHost(hostDistance))
                return false;

            if (open.compareAndSet(opened, opened + 1))
                break;
        }

        if (isShutdown()) {
            open.decrementAndGet();
            return false;
        }

        // Now really open the connection
        try {
            connections.add(manager.connectionFactory().open(host));
            signalAvailableConnection();
            return true;
        } catch (InterruptedException e) {
            Thread.currentThread().interrupt();
            // Skip the open but ignore otherwise
            open.decrementAndGet();
            return false;
        } catch (ConnectionException e) {
            open.decrementAndGet();
            logger.debug("Connection error to {} while creating additional connection", host);
            if (manager.cluster.manager.signalConnectionFailure(host, e, false))
                shutdown();
            return false;
        } catch (AuthenticationException e) {
            // This shouldn't really happen in theory
            open.decrementAndGet();
            logger.error("Authentication error while creating additional connection (error is: {})", e.getMessage());
            shutdown();
            return false;
        }
    }

    private void maybeSpawnNewConnection() {
        while (true) {
            int inCreation = scheduledForCreation.get();
            if (inCreation >= MAX_SIMULTANEOUS_CREATION)
                return;
            if (scheduledForCreation.compareAndSet(inCreation, inCreation + 1))
                break;
        }

        logger.debug("Creating new connection on busy pool to {}", host);
        manager.blockingExecutor().submit(newConnectionTask);
    }

    private void replace(final Connection connection) {
        connections.remove(connection);

        manager.blockingExecutor().submit(new Runnable() {
            @Override
            public void run() {
                connection.close();
                addConnectionIfUnderMaximum();
            }
        });
    }

    private void close(final Connection connection) {
        manager.blockingExecutor().submit(new Runnable() {
            @Override
            public void run() {
                connection.close();
            }
        });
    }

    public boolean isShutdown() {
        return shutdownFuture.get() != null;
    }

    public ShutdownFuture shutdown() {

        ShutdownFuture future = shutdownFuture.get();
        if (future != null)
            return future;

        logger.debug("Shutting down pool");

        // Wake up all threads that waits
        signalAllAvailableConnection();

        future = new ShutdownFuture.Forwarding(discardAvailableConnections());

        return shutdownFuture.compareAndSet(null, future)
             ? future
             : shutdownFuture.get(); // We raced, it's ok, return the future that was actually set
    }

    public int opened() {
        return open.get();
    }

    private List<ShutdownFuture> discardAvailableConnections() {

        List<ShutdownFuture> futures = new ArrayList<ShutdownFuture>(connections.size());
        for (Connection connection : connections) {
            ShutdownFuture future = connection.close();
            future.addListener(new Runnable() {
                public void run() {
                    open.decrementAndGet();
                }
            }, MoreExecutors.sameThreadExecutor());
            futures.add(future);
        }
        return futures;
    }

    // This creates connections if we have less than core connections (if we
    // have more than core, connection will just get trash when we can).
    public void ensureCoreConnections() {
        if (isShutdown())
            return;

        // Note: this process is a bit racy, but it doesn't matter since we're still guaranteed to not create
        // more connection than maximum (and if we create more than core connection due to a race but this isn't
        // justified by the load, the connection in excess will be quickly trashed anyway)
        int opened = open.get();
        for (int i = opened; i < options().getCoreConnectionsPerHost(hostDistance); i++) {
            // We don't respect MAX_SIMULTANEOUS_CREATION here because it's only to
            // protect against creating connection in excess of core too quickly
            scheduledForCreation.incrementAndGet();
            manager.blockingExecutor().submit(newConnectionTask);
        }
    }

    static class PoolState {

        volatile String keyspace;

        public void setKeyspace(String keyspace) {
            this.keyspace = keyspace;
        }
    }
}<|MERGE_RESOLUTION|>--- conflicted
+++ resolved
@@ -55,13 +55,9 @@
 
     private final AtomicInteger scheduledForCreation = new AtomicInteger();
 
-<<<<<<< HEAD
     private final AtomicReference<ShutdownFuture> shutdownFuture = new AtomicReference<ShutdownFuture>();
 
-    public HostConnectionPool(Host host, HostDistance hostDistance, Session.Manager manager) throws ConnectionException {
-=======
     public HostConnectionPool(Host host, HostDistance hostDistance, SessionManager manager) throws ConnectionException {
->>>>>>> 818b090e
         assert hostDistance != HostDistance.IGNORED;
         this.host = host;
         this.hostDistance = hostDistance;
