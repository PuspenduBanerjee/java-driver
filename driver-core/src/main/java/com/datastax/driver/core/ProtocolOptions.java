--- conflicted
+++ resolved
@@ -63,18 +63,17 @@
     public static final int DEFAULT_PORT = 9042;
 
     /**
-<<<<<<< HEAD
+     * The default value for {@link #getMaxSchemaAgreementWaitSeconds()}: 10.
+     */
+    public static final int DEFAULT_MAX_SCHEMA_AGREEMENT_WAIT_SECONDS = 10;
+
+    /**
      * The newest version of the protocol that this version of the driver support.
      *
      * @deprecated This is provided for backward compatibility; use {@link ProtocolVersion#NEWEST_SUPPORTED} instead.
      */
     @Deprecated
     public static final int NEWEST_SUPPORTED_PROTOCOL_VERSION = ProtocolVersion.NEWEST_SUPPORTED.toInt();
-=======
-     * The default value for {@link #getMaxSchemaAgreementWaitSeconds()}: 10.
-     */
-    public static final int DEFAULT_MAX_SCHEMA_AGREEMENT_WAIT_SECONDS = 10;
->>>>>>> 7d7047fc
 
     private volatile Cluster.Manager manager;
 
@@ -105,11 +104,7 @@
      * @param port the port to use for the binary protocol.
      */
     public ProtocolOptions(int port) {
-<<<<<<< HEAD
-        this(port, null, null, AuthProvider.NONE);
-=======
-        this(port, -1, DEFAULT_MAX_SCHEMA_AGREEMENT_WAIT_SECONDS, null, AuthProvider.NONE);
->>>>>>> 7d7047fc
+        this(port, null, DEFAULT_MAX_SCHEMA_AGREEMENT_WAIT_SECONDS, null, AuthProvider.NONE);
     }
 
     /**
@@ -125,11 +120,7 @@
      * @param authProvider the {@code AuthProvider} to use for authentication against
      * the Cassandra nodes.
      */
-<<<<<<< HEAD
-    public ProtocolOptions(int port, ProtocolVersion protocolVersion, SSLOptions sslOptions, AuthProvider authProvider) {
-=======
-    public ProtocolOptions(int port, int protocolVersion, int maxSchemaAgreementWaitSeconds, SSLOptions sslOptions, AuthProvider authProvider) {
->>>>>>> 7d7047fc
+    public ProtocolOptions(int port, ProtocolVersion protocolVersion, int maxSchemaAgreementWaitSeconds, SSLOptions sslOptions, AuthProvider authProvider) {
         this.port = port;
         this.initialProtocolVersion = protocolVersion;
         this.maxSchemaAgreementWaitSeconds = maxSchemaAgreementWaitSeconds;
@@ -140,14 +131,11 @@
     /**
      * @throws IllegalArgumentException if {@code protocolVersion} does not correspond to any known version.
      *
-     * @deprecated This is provided for backward compatibility; use {@link #ProtocolOptions(int, ProtocolVersion, SSLOptions, AuthProvider))} instead.
+     * @deprecated This is provided for backward compatibility; use {@link #ProtocolOptions(int, ProtocolVersion, int, SSLOptions, AuthProvider))} instead.
      */
     @Deprecated
     public ProtocolOptions(int port, int protocolVersion, SSLOptions sslOptions, AuthProvider authProvider) {
-        this.port = port;
-        this.initialProtocolVersion = ProtocolVersion.fromInt(protocolVersion);
-        this.sslOptions = sslOptions;
-        this.authProvider = authProvider;
+        this(port, ProtocolVersion.fromInt(protocolVersion), DEFAULT_MAX_SCHEMA_AGREEMENT_WAIT_SECONDS, sslOptions, authProvider);
     }
 
     void register(Cluster.Manager manager) {
