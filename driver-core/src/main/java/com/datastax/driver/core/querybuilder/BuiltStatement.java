/*
 *      Copyright (C) 2012-2014 DataStax Inc.
 *
 *   Licensed under the Apache License, Version 2.0 (the "License");
 *   you may not use this file except in compliance with the License.
 *   You may obtain a copy of the License at
 *
 *      http://www.apache.org/licenses/LICENSE-2.0
 *
 *   Unless required by applicable law or agreed to in writing, software
 *   distributed under the License is distributed on an "AS IS" BASIS,
 *   WITHOUT WARRANTIES OR CONDITIONS OF ANY KIND, either express or implied.
 *   See the License for the specific language governing permissions and
 *   limitations under the License.
 */
package com.datastax.driver.core.querybuilder;

import java.nio.ByteBuffer;
import java.util.ArrayList;
import java.util.List;
import java.util.regex.Pattern;

import com.datastax.driver.core.*;
import com.datastax.driver.core.policies.RetryPolicy;

/**
 * Common ancestor to the query builder built statements.
 */
public abstract class BuiltStatement extends RegularStatement {

    private static final Pattern lowercaseId = Pattern.compile("[a-z][a-z0-9_]*");

    private final List<ColumnMetadata> partitionKey;
    private final ByteBuffer[] routingKey;
    final String keyspace;

    private boolean dirty;
    private String cache;
    private List<Object> values;

    Boolean isCounterOp;

    // Whether the user has inputted bind markers. If that's the case, we never generate values as
    // it means the user meant for the statement to be prepared and we shouldn't add our own markers.
    boolean hasBindMarkers;
    private boolean forceNoValues;

    BuiltStatement(String keyspace) {
        this.partitionKey = null;
        this.routingKey = null;
        this.keyspace = keyspace;
    }

    BuiltStatement(TableMetadata tableMetadata) {
        this.partitionKey = tableMetadata.getPartitionKey();
        this.routingKey = new ByteBuffer[tableMetadata.getPartitionKey().size()];
        this.keyspace = escapeId(tableMetadata.getKeyspace().getName());
    }

    // Same as Metadata.escapeId, but we don't have access to it here.
    protected String escapeId(String ident) {
        // we don't need to escape if it's lowercase and match non-quoted CQL3 ids.
        return lowercaseId.matcher(ident).matches() ? ident : Metadata.quote(ident);
    }

    @Override
    public String getQueryString() {
        maybeRebuildCache();
        return cache;
    }

    private void maybeRebuildCache() {
        if (!dirty && cache != null)
            return;

        StringBuilder sb;
        values = null;

        if (hasBindMarkers || forceNoValues) {
            sb = buildQueryString(null);
        } else {
<<<<<<< HEAD
            values = new ArrayList<Object>();
            sb = buildQueryString(values);
            if (values.isEmpty())
                values = null;
=======
            List<ByteBuffer> l = new ArrayList<ByteBuffer>();
            sb = buildQueryString(l);

            if (l.size() > 65535)
                throw new IllegalArgumentException("Too many values for built statement, the maximum allowed is 65535");

            if (!l.isEmpty())
                values = l.toArray(new ByteBuffer[l.size()]);
>>>>>>> 0fe153fa
        }

        maybeAddSemicolon(sb);

        cache = sb.toString();
        dirty = false;
    }

    static StringBuilder maybeAddSemicolon(StringBuilder sb) {
        // Use the same test that String#trim() uses to determine
        // if a character is a whitespace character.
        int l = sb.length();
        while (l > 0 && sb.charAt(l - 1) <= ' ')
            l -= 1;
        if (l != sb.length())
            sb.setLength(l);

        if (l == 0 || sb.charAt(l - 1) != ';')
            sb.append(';');
        return sb;
    }

    abstract StringBuilder buildQueryString(List<Object> variables);

    boolean isCounterOp() {
        return isCounterOp == null ? false : isCounterOp;
    }

    void setCounterOp(boolean isCounterOp) {
        this.isCounterOp = isCounterOp;
    }

    void checkForBindMarkers(Object value) {
        dirty = true;
        if (Utils.containsBindMarker(value))
            hasBindMarkers = true;
    }

    void checkForBindMarkers(Utils.Appendeable value) {
        dirty = true;
        if (value != null && value.containsBindMarker())
            hasBindMarkers = true;
    }

    // TODO: Correctly document the InvalidTypeException
    void maybeAddRoutingKey(String name, Object value) {
        if (routingKey == null || name == null || value == null || value instanceof BindMarker)
            return;

        for (int i = 0; i < partitionKey.size(); i++) {
            if (name.equals(partitionKey.get(i).getName()) && Utils.isRawValue(value)) {
                DataType dt = partitionKey.get(i).getType();
                // We don't really care which protocol version we use, since the only place it matters if for
                // collections (not inside UDT), and those are not allowed in a partition key anyway, hence the hardcoding.
                routingKey[i] = dt.serialize(dt.parse(Utils.toRawString(value)), ProtocolVersion.NEWEST_SUPPORTED);
                return;
            }
        }
    }

    @Override
    public ByteBuffer getRoutingKey() {
        if (routingKey == null)
            return null;

        for (ByteBuffer bb : routingKey)
            if (bb == null)
                return null;

        return routingKey.length == 1
             ? routingKey[0]
             : compose(routingKey);
    }

    @Override
    public String getKeyspace() {
        return keyspace;
    }

    @Override
    public ByteBuffer[] getValues(ProtocolVersion protocolVersion) {
        maybeRebuildCache();
        return values == null ? null : Utils.convert(values, protocolVersion);
    }

    @Override
    public boolean hasValues() {
        maybeRebuildCache();
        return values != null;
    }

    @Override
    public String toString() {
        if (forceNoValues)
            return getQueryString();

        return maybeAddSemicolon(buildQueryString(null)).toString();
    }

    // Not meant to be public
    List<Object> getRawValues() {
        maybeRebuildCache();
        return values;
    }

    /**
     * Allows to force this builder to not generate values (through its {@code getValues()} method).
     * <p>
     * By default (and unless the protocol version 1 is in use, see below) and
     * for performance reasons, the query builder will not serialize all values
     * provided to strings. This means that the {@link #getQueryString} may
     * return a query string with bind markers (where and when is at the
     * discretion of the builder) and {@link #getValues} will return the binary
     * values for those markers. This method allows to force the builder to not
     * generate binary values but rather to serialize them all in the query
     * string. In practice, this means that if you call {@code
     * setForceNoValues(true)}, you are guaranteed that {@code getValues()} will
     * return {@code null} and that the string returned by {@code
     * getQueryString()} will contain no other bind markers than the one
     * inputted by the user.
     * <p>
     * If the native protocol version 1 is in use, the driver will default
     * to not generating values since those are not supported by that version of
     * the protocol. In practice, the driver will automatically call this method
     * with {@code true} as argument prior to execution. Hence, calling this
     * method when the protocol version 1 is in use is basically a no-op.
     * <p>
     * Note that this method is mainly useful for debugging purpose. In general,
     * the default behavior should be the correct and most efficient one.
     *
     * @param forceNoValues whether or not this builder may generate values.
     * @return this statement.
     */
    public RegularStatement setForceNoValues(boolean forceNoValues) {
        this.forceNoValues = forceNoValues;
        this.dirty = true;
        return this;
    }

    // This is a duplicate of the one in SimpleStatement, but I don't want to expose this publicly so...
    static ByteBuffer compose(ByteBuffer... buffers) {
        int totalLength = 0;
        for (ByteBuffer bb : buffers)
            totalLength += 2 + bb.remaining() + 1;

        ByteBuffer out = ByteBuffer.allocate(totalLength);
        for (ByteBuffer buffer : buffers)
        {
            ByteBuffer bb = buffer.duplicate();
            putShortLength(out, bb.remaining());
            out.put(bb);
            out.put((byte) 0);
        }
        out.flip();
        return out;
    }

    private static void putShortLength(ByteBuffer bb, int length) {
        bb.put((byte) ((length >> 8) & 0xFF));
        bb.put((byte) (length & 0xFF));
    }

    /**
     * An utility class to create a BuiltStatement that encapsulate another one.
     */
    abstract static class ForwardingStatement<T extends BuiltStatement> extends BuiltStatement {

        T statement;

        ForwardingStatement(T statement) {
            super((String)null);
            this.statement = statement;
        }

        @Override
        public String getQueryString() {
            return statement.getQueryString();
        }

        @Override
        StringBuilder buildQueryString(List<Object> values) {
            return statement.buildQueryString(values);
        }

        @Override
        public ByteBuffer getRoutingKey() {
            return statement.getRoutingKey();
        }

        @Override
        public String getKeyspace() {
            return statement.getKeyspace();
        }

        @Override
        boolean isCounterOp() {
            return statement.isCounterOp();
        }

        @Override
        public RegularStatement setForceNoValues(boolean forceNoValues) {
            statement.setForceNoValues(forceNoValues);
            return this;
        }

        @Override
        List<Object> getRawValues() {
            return statement.getRawValues();
        }

        @Override
        public Statement setConsistencyLevel(ConsistencyLevel consistency) {
            statement.setConsistencyLevel(consistency);
            return this;
        }

        @Override
        public ConsistencyLevel getConsistencyLevel() {
            return statement.getConsistencyLevel();
        }

        @Override
        public Statement enableTracing() {
            statement.enableTracing();
            return this;
        }

        @Override
        public Statement disableTracing() {
            statement.disableTracing();
            return this;
        }

        @Override
        public boolean isTracing() {
            return statement.isTracing();
        }

        @Override
        public Statement setRetryPolicy(RetryPolicy policy) {
            statement.setRetryPolicy(policy);
            return this;
        }

        @Override
        public RetryPolicy getRetryPolicy() {
            return statement.getRetryPolicy();
        }

        @Override
        public ByteBuffer[] getValues(ProtocolVersion protocolVersion) {
            return statement.getValues(protocolVersion);
        }

        @Override
        public boolean hasValues() {
            return statement.hasValues();
        }

        @Override
        void checkForBindMarkers(Object value) {
            statement.checkForBindMarkers(value);
        }

        @Override
        void checkForBindMarkers(Utils.Appendeable value) {
            statement.checkForBindMarkers(value);
        }

        @Override
        public String toString() {
            return statement.toString();
        }
    }
}<|MERGE_RESOLUTION|>--- conflicted
+++ resolved
@@ -79,21 +79,14 @@
         if (hasBindMarkers || forceNoValues) {
             sb = buildQueryString(null);
         } else {
-<<<<<<< HEAD
             values = new ArrayList<Object>();
             sb = buildQueryString(values);
+
+            if (values.size() > 65535)
+                throw new IllegalArgumentException("Too many values for built statement, the maximum allowed is 65535");
+            
             if (values.isEmpty())
                 values = null;
-=======
-            List<ByteBuffer> l = new ArrayList<ByteBuffer>();
-            sb = buildQueryString(l);
-
-            if (l.size() > 65535)
-                throw new IllegalArgumentException("Too many values for built statement, the maximum allowed is 65535");
-
-            if (!l.isEmpty())
-                values = l.toArray(new ByteBuffer[l.size()]);
->>>>>>> 0fe153fa
         }
 
         maybeAddSemicolon(sb);
